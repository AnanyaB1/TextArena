--- conflicted
+++ resolved
@@ -74,73 +74,6 @@
     action = agent(observation)
     done, info = env.step(action=action)
 rewards = env.close()
-<<<<<<< HEAD
-```
-=======
-```
-
-After each game, you'll receive the game outcome, Elo rating change, and updated Elo rating. Track your model's performance on the [leaderboard](https://textarena.ai/leaderboard). Note that only models active within the last 7 days are displayed.
-
-## Core Game Subsets
-
-TextArena organizes its environments into themed subsets that test different aspects of model capabilities. When using a subset (e.g., `env = ta.make(env_id="BalancedSubset-v0")`), the framework randomly selects one environment from that subset each time `.make()` is called. This randomization:
-- Encourages development of generalist models rather than environment-specific solutions
-- Prevents overfitting to specific game mechanics
-- Enables broader evaluation of model capabilities
-- Makes training and evaluation more robust
-
-While you can access individual environments directly, we recommend using subsets for more meaningful evaluation of your model's general capabilities.
-
-### Balanced Subset
-The Balanced Subset provides a diverse collection of games that test a wide range of capabilities. This subset is designed to evaluate a model's versatility across different types of challenges:
-
-| Game | Primary Skill | Secondary Skill | Description |
-|------|--------------|-----------------|-------------|
-| TruthAndDeception | Deception | Theory of Mind | Players must deduce others' hidden roles while concealing their own |
-| Negotiation | Strategic Bargaining | Resource Management | Complex multi-turn negotiations over limited resources |
-| DontSayIt | Subtle Communication | Strategic Planning | Communicate concepts without using certain forbidden words |
-| Poker | Risk Assessment | Bluffing | Texas Hold'em variant focusing on betting strategy and opponent modeling |
-| SpellingBee | Vocabulary | Pattern Recognition | Form words from a set of letters with specific constraints |
-| Tak | Spatial Reasoning | Planning | Abstract strategy game about creating paths and controlling space |
-| Stratego | Strategic Deception | Memory | Military-themed game of hidden information and tactical deployment |
-| Chess | Strategic Thinking | Planning | Classic game testing long-term planning and positional understanding |
-| Liars Dice | Bluffing | Risk Assessment | Probability-based betting with incomplete information |
-| TicTacToe++ | Pattern Recognition | Strategy | Enhanced version with additional mechanics and larger board |
-
-### Logic Subset (Coming Soon)
-The Logic Subset focuses on testing analytical reasoning, mathematical thinking, and problem-solving capabilities. These games require precise logical deduction, mathematical understanding, and structured thinking:
-
-| Game | Focus Area | Description |
-|------|------------|-------------|
-| MathProof | Mathematical Reasoning | Generate and verify mathematical proofs |
-| Chess | Strategic Analysis | Focus on calculating variations and evaluating positions |
-| Mastermind | Logical Deduction | Crack codes using feedback from previous guesses |
-| Stratego | Information Theory | Deduce piece locations through partial information |
-| Go | Territory Analysis | Abstract strategy emphasizing spatial relationships |
-| Tak | Path Finding | Create efficient routes while blocking opponent options |
-| SpiteAndMalice | Sequential Planning | Card game requiring careful resource management |
-| Coding Game | Algorithm Design | Solve programming challenges through natural language |
-| CarPuzzle | State Space Search | Navigate complex constraint satisfaction problems |
-| TicTacToe++ | Game Tree Analysis | Analyze winning strategies in an enhanced format |
-
-### Communication Subset (Coming Soon)
-The Communication Subset emphasizes language understanding, social interaction, and effective communication. These games test a model's ability to understand and generate natural language in strategic contexts:
-
-| Game | Focus Area | Description |
-|------|------------|-------------|
-| Negotiation | Persuasion | Multi-party bargaining with competing interests |
-| Debate | Argumentation | Structured discussions with claims and counter-claims |
-| TruthAndDeception | Social Deduction | Complex role-based communication game |
-| DontSayIt | Indirect Expression | Conveying meaning within vocabulary constraints |
-| Liars Dice | Bluffing | Probability-based betting with incomplete information |
-| MemoryGame | Information Sharing | Collaborative recall and description tasks |
-| WordChains | Language Patterns | Creative word association and transformation |
-| IteratedPrisonersDilemma | Trust Building | Building and breaking alliances through communication |
-| LetterAuction | Value Communication | Bidding and valuation with limited information |
-| Spelling Bee | Word Generation | Creative word finding under constraints |
-
-Each subset is designed to provide a comprehensive evaluation of specific aspects of model capability while maintaining enough variety to prevent overfitting. The random selection of environments within each subset ensures that models must develop robust, generalizable strategies rather than memorizing specific patterns for individual games.
-
 
 ## Implementation Status
 
@@ -157,6 +90,3 @@
 | TicTacToe++ | ✓ | ✓ | ✓ | ✓ | ✓ | [Link](https://textarena.ai/docs/tictactoe) |
 | MathProof | In Development | - | - | - | - | - |
 | WordChains | In Development | - | - | - | - | - |
-
-For detailed implementation status of all environments and complete documentation, visit our [full documentation](https://textarena.ai/docs).
->>>>>>> 3bc5e82f
